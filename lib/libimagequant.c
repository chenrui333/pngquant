/*
** © 2009-2015 by Kornel Lesiński.
**
** This file is part of libimagequant.
**
** libimagequant is free software: you can redistribute it and/or modify
** it under the terms of the GNU General Public License as published by
** the Free Software Foundation, either version 3 of the License, or
** (at your option) any later version.
**
** libimagequant is distributed in the hope that it will be useful,
** but WITHOUT ANY WARRANTY; without even the implied warranty of
** MERCHANTABILITY or FITNESS FOR A PARTICULAR PURPOSE. See the
** GNU General Public License for more details.
**
** You should have received a copy of the GNU General Public License
** along with libimagequant. If not, see <http://www.gnu.org/licenses/>.
*/
/* Copyright (C) 1989, 1991 by Jef Poskanzer.
** Copyright (C) 1997, 2000, 2002 by Greg Roelofs; based on an idea by
**                                Stefan Schneider.
**
** Permission to use, copy, modify, and distribute this software and its
** documentation for any purpose and without fee is hereby granted, provided
** that the above copyright notice appear in all copies and that both that
** copyright notice and this permission notice appear in supporting
** documentation.  This software is provided "as is" without express or
** implied warranty.
*/

#include <stdio.h>
#include <stdlib.h>
#include <string.h>
#include <stdarg.h>
#include <stdbool.h>
#include <stdint.h>
#include <limits.h>

#if !(defined(__STDC_VERSION__) && __STDC_VERSION__ >= 199900L) && !(defined(_MSC_VER) && _MSC_VER >= 1800)
#error "This program requires C99, e.g. -std=c99 switch in GCC or it requires MSVC 18.0 or higher."
#error "Ignore torrent of syntax errors that may follow. It's only because compiler is set to use too old C version."
#endif

#ifdef _OPENMP
#include <omp.h>
#else
#define omp_get_max_threads() 1
#define omp_get_thread_num() 0
#endif

#include "libimagequant.h"

#include "pam.h"
#include "mediancut.h"
#include "nearest.h"
#include "blur.h"
#include "viter.h"

#define LIQ_HIGH_MEMORY_LIMIT (1<<26)  /* avoid allocating buffers larger than 64MB */

// each structure has a pointer as a unique identifier that allows type checking at run time
static const char *const liq_attr_magic = "liq_attr", *const liq_image_magic = "liq_image",
     *const liq_result_magic = "liq_result", *const liq_remapping_result_magic = "liq_remapping_result",
     *const liq_freed_magic = "free";
#define CHECK_STRUCT_TYPE(attr, kind) liq_crash_if_invalid_handle_pointer_given((const liq_attr*)attr, kind ## _magic)
#define CHECK_USER_POINTER(ptr) liq_crash_if_invalid_pointer_given(ptr)

struct liq_attr {
    const char *magic_header;
    void* (*malloc)(size_t);
    void (*free)(void*);

    double target_mse, max_mse, voronoi_iteration_limit;
    float min_opaque_val;
    unsigned int max_colors, max_histogram_entries;
    unsigned int min_posterization_output /* user setting */, min_posterization_input /* speed setting */;
    unsigned int voronoi_iterations, feedback_loop_trials;
    bool last_index_transparent, use_contrast_maps, use_dither_map, fast_palette;
    unsigned char speed;

    unsigned char progress_stage1, progress_stage2, progress_stage3;
    liq_progress_callback_function *progress_callback;
    void *progress_callback_user_info;

    liq_log_callback_function *log_callback;
    void *log_callback_user_info;
    liq_log_flush_callback_function *log_flush_callback;
    void *log_flush_callback_user_info;
};

struct liq_image {
    const char *magic_header;
    void* (*malloc)(size_t);
    void (*free)(void*);

    f_pixel *f_pixels;
    rgba_pixel **rows;
    double gamma;
    unsigned int width, height;
    unsigned char *noise, *edges, *dither_map;
    rgba_pixel *pixels, *temp_row;
    f_pixel *temp_f_row;
    liq_image_get_rgba_row_callback *row_callback;
    void *row_callback_user_info;
    float min_opaque_val;
    f_pixel fixed_colors[256];
    unsigned short fixed_colors_count;
    bool free_pixels, free_rows, free_rows_internal;
};

typedef struct liq_remapping_result {
    const char *magic_header;
    void* (*malloc)(size_t);
    void (*free)(void*);

    unsigned char *pixels;
    colormap *palette;
    liq_progress_callback_function *progress_callback;
    void *progress_callback_user_info;

    liq_palette int_palette;
    double gamma, palette_error;
    float dither_level;
    bool use_dither_map; unsigned char progress_stage1;
} liq_remapping_result;

struct liq_result {
    const char *magic_header;
    void* (*malloc)(size_t);
    void (*free)(void*);

    liq_remapping_result *remapping;
    colormap *palette;
    liq_progress_callback_function *progress_callback;
    void *progress_callback_user_info;

    liq_palette int_palette;
    float dither_level;
    double gamma, palette_error;
    int min_posterization_output;
    bool use_dither_map, fast_palette;
};

static liq_result *pngquant_quantize(histogram *hist, const liq_attr *options, const liq_image *img) LIQ_NONNULL;
static void modify_alpha(liq_image *input_image, rgba_pixel *const row_pixels) LIQ_NONNULL;
static void contrast_maps(liq_image *image) LIQ_NONNULL;
static histogram *get_histogram(liq_image *input_image, const liq_attr *options) LIQ_NONNULL;
static const rgba_pixel *liq_image_get_row_rgba(liq_image *input_image, unsigned int row) LIQ_NONNULL;
static const f_pixel *liq_image_get_row_f(liq_image *input_image, unsigned int row) LIQ_NONNULL;
static void liq_remapping_result_destroy(liq_remapping_result *result) LIQ_NONNULL;

LIQ_NONNULL static void liq_verbose_printf(const liq_attr *context, const char *fmt, ...)
{
    if (context->log_callback) {
        va_list va;

        char buf[1000];
        va_start(va, fmt);
        vsnprintf(buf, 1000, fmt, va);
        va_end(va);

        context->log_callback(context, buf, context->log_callback_user_info);
    }
}

LIQ_NONNULL inline static void verbose_print(const liq_attr *attr, const char *msg)
{
    if (attr->log_callback) {
        attr->log_callback(attr, msg, attr->log_callback_user_info);
    }
}

LIQ_NONNULL static void liq_verbose_printf_flush(liq_attr *attr)
{
    if (attr->log_flush_callback) {
        attr->log_flush_callback(attr, attr->log_flush_callback_user_info);
    }
}

LIQ_NONNULL static bool liq_progress(const liq_attr *attr, const float percent)
{
    return attr->progress_callback && !attr->progress_callback(percent, attr->progress_callback_user_info);
}

LIQ_NONNULL static bool liq_remap_progress(const liq_remapping_result *quant, const float percent)
{
    return quant->progress_callback && !quant->progress_callback(percent, quant->progress_callback_user_info);
}

#if USE_SSE
inline static bool is_sse_available()
{
#if (defined(__x86_64__) || defined(__amd64) || defined(_WIN64))
    return true;
#elif _MSC_VER
    int info[4];
    __cpuid(info, 1);
    /* bool is implemented as a built-in type of size 1 in MSVC */
    return info[3] & (1<<26) ? true : false;
#else
    int a,b,c,d;
        cpuid(1, a, b, c, d);
    return d & (1<<25); // edx bit 25 is set when SSE is present
#endif
}
#endif

/* make it clear in backtrace when user-supplied handle points to invalid memory */
NEVER_INLINE LIQ_EXPORT bool liq_crash_if_invalid_handle_pointer_given(const liq_attr *user_supplied_pointer, const char *const expected_magic_header);
LIQ_EXPORT bool liq_crash_if_invalid_handle_pointer_given(const liq_attr *user_supplied_pointer, const char *const expected_magic_header)
{
    if (!user_supplied_pointer) {
        return false;
    }

    if (user_supplied_pointer->magic_header == liq_freed_magic) {
        fprintf(stderr, "%s used after being freed", expected_magic_header);
        // this is not normal error handling, this is programmer error that should crash the program.
        // program cannot safely continue if memory has been used after it's been freed.
        // abort() is nasty, but security vulnerability may be worse.
        abort();
    }

    return user_supplied_pointer->magic_header == expected_magic_header;
}

NEVER_INLINE LIQ_EXPORT bool liq_crash_if_invalid_pointer_given(void *pointer);
LIQ_EXPORT bool liq_crash_if_invalid_pointer_given(void *pointer)
{
    if (!pointer) {
        return false;
    }
    // Force a read from the given (potentially invalid) memory location in order to check early whether this crashes the program or not.
    // It doesn't matter what value is read, the code here is just to shut the compiler up about unused read.
    char test_access = *((volatile char *)pointer);
    return test_access || true;
}

LIQ_NONNULL static void liq_log_error(const liq_attr *attr, const char *msg)
{
    if (!CHECK_STRUCT_TYPE(attr, liq_attr)) return;
    liq_verbose_printf(attr, "  error: %s", msg);
}

static double quality_to_mse(long quality)
{
    if (quality == 0) {
        return MAX_DIFF;
    }
    if (quality == 100) {
        return 0;
    }

    // curve fudged to be roughly similar to quality of libjpeg
    // except lowest 10 for really low number of colors
    const double extra_low_quality_fudge = MAX(0,0.016/(0.001+quality) - 0.001);
    return extra_low_quality_fudge + 2.5/pow(210.0 + quality, 1.2) * (100.1-quality)/100.0;
}

static unsigned int mse_to_quality(double mse)
{
    for(int i=100; i > 0; i--) {
        if (mse <= quality_to_mse(i) + 0.000001) { // + epsilon for floating point errors
            return i;
        }
    }
    return 0;
}

/** internally MSE is a sum of all channels with pixels 0..1 range,
 but other software gives per-RGB-channel MSE for 0..255 range */
static double mse_to_standard_mse(double mse) {
    return mse * 65536.0/6.0;
}

LIQ_EXPORT LIQ_NONNULL liq_error liq_set_quality(liq_attr* attr, int minimum, int target)
{
    if (!CHECK_STRUCT_TYPE(attr, liq_attr)) return LIQ_INVALID_POINTER;
    if (target < 0 || target > 100 || target < minimum || minimum < 0) return LIQ_VALUE_OUT_OF_RANGE;

    attr->target_mse = quality_to_mse(target);
    attr->max_mse = quality_to_mse(minimum);
    return LIQ_OK;
}

LIQ_EXPORT LIQ_NONNULL int liq_get_min_quality(const liq_attr *attr)
{
    if (!CHECK_STRUCT_TYPE(attr, liq_attr)) return -1;
    return mse_to_quality(attr->max_mse);
}

LIQ_EXPORT LIQ_NONNULL int liq_get_max_quality(const liq_attr *attr)
{
    if (!CHECK_STRUCT_TYPE(attr, liq_attr)) return -1;
    return mse_to_quality(attr->target_mse);
}


LIQ_EXPORT LIQ_NONNULL liq_error liq_set_max_colors(liq_attr* attr, int colors)
{
    if (!CHECK_STRUCT_TYPE(attr, liq_attr)) return LIQ_INVALID_POINTER;
    if (colors < 2 || colors > 256) return LIQ_VALUE_OUT_OF_RANGE;

    attr->max_colors = colors;
    return LIQ_OK;
}

LIQ_EXPORT LIQ_NONNULL int liq_get_max_colors(const liq_attr *attr)
{
    if (!CHECK_STRUCT_TYPE(attr, liq_attr)) return -1;

    return attr->max_colors;
}

LIQ_EXPORT LIQ_NONNULL liq_error liq_set_min_posterization(liq_attr *attr, int bits)
{
    if (!CHECK_STRUCT_TYPE(attr, liq_attr)) return LIQ_INVALID_POINTER;
    if (bits < 0 || bits > 4) return LIQ_VALUE_OUT_OF_RANGE;

    attr->min_posterization_output = bits;
    return LIQ_OK;
}

LIQ_EXPORT LIQ_NONNULL int liq_get_min_posterization(const liq_attr *attr)
{
    if (!CHECK_STRUCT_TYPE(attr, liq_attr)) return -1;

    return attr->min_posterization_output;
}

LIQ_EXPORT LIQ_NONNULL liq_error liq_set_speed(liq_attr* attr, int speed)
{
    if (!CHECK_STRUCT_TYPE(attr, liq_attr)) return LIQ_INVALID_POINTER;
    if (speed < 1 || speed > 10) return LIQ_VALUE_OUT_OF_RANGE;

    unsigned int iterations = MAX(8-speed, 0); iterations += iterations * iterations/2;
    attr->voronoi_iterations = iterations;
    attr->voronoi_iteration_limit = 1.0/(double)(1<<(23-speed));
    attr->feedback_loop_trials = MAX(56-9*speed, 0);

    attr->max_histogram_entries = (1<<17) + (1<<18)*(10-speed);
    attr->min_posterization_input = (speed >= 8) ? 1 : 0;
    attr->fast_palette = (speed >= 7);
    attr->use_dither_map = (speed <= (omp_get_max_threads() > 1 ? 7 : 5)); // parallelized dither map might speed up floyd remapping
    attr->use_contrast_maps = (speed <= 7) || attr->use_dither_map;
    attr->speed = speed;

    attr->progress_stage1 = attr->use_contrast_maps ? 20 : 8;
    if (attr->feedback_loop_trials < 2) attr->progress_stage1 += 30;
    attr->progress_stage3 = 50 / (1+speed);
    attr->progress_stage2 = 100 - attr->progress_stage1 - attr->progress_stage3;
    return LIQ_OK;
}

LIQ_EXPORT LIQ_NONNULL int liq_get_speed(const liq_attr *attr)
{
    if (!CHECK_STRUCT_TYPE(attr, liq_attr)) return -1;

    return attr->speed;
}

LIQ_EXPORT LIQ_NONNULL liq_error liq_set_output_gamma(liq_result* res, double gamma)
{
    if (!CHECK_STRUCT_TYPE(res, liq_result)) return LIQ_INVALID_POINTER;
    if (gamma <= 0 || gamma >= 1.0) return LIQ_VALUE_OUT_OF_RANGE;

    if (res->remapping) {
        liq_remapping_result_destroy(res->remapping);
        res->remapping = NULL;
    }

    res->gamma = gamma;
    return LIQ_OK;
}

LIQ_EXPORT LIQ_NONNULL liq_error liq_set_min_opacity(liq_attr* attr, int min)
{
    if (!CHECK_STRUCT_TYPE(attr, liq_attr)) return LIQ_INVALID_POINTER;
    if (min < 0 || min > 255) return LIQ_VALUE_OUT_OF_RANGE;

    attr->min_opaque_val = (double)min/255.0;
    return LIQ_OK;
}

LIQ_EXPORT LIQ_NONNULL int liq_get_min_opacity(const liq_attr *attr)
{
    if (!CHECK_STRUCT_TYPE(attr, liq_attr)) return -1;

    return MIN(255, 256.0 * attr->min_opaque_val);
}

LIQ_EXPORT LIQ_NONNULL void liq_set_last_index_transparent(liq_attr* attr, int is_last)
{
    if (!CHECK_STRUCT_TYPE(attr, liq_attr)) return;

    attr->last_index_transparent = !!is_last;
}

LIQ_EXPORT void liq_attr_set_progress_callback(liq_attr *attr, liq_progress_callback_function *callback, void *user_info)
{
    if (!CHECK_STRUCT_TYPE(attr, liq_attr)) return;

    attr->progress_callback = callback;
    attr->progress_callback_user_info = user_info;
}

LIQ_EXPORT void liq_result_set_progress_callback(liq_result *result, liq_progress_callback_function *callback, void *user_info)
{
    if (!CHECK_STRUCT_TYPE(result, liq_result)) return;

    result->progress_callback = callback;
    result->progress_callback_user_info = user_info;
}

LIQ_EXPORT void liq_set_log_callback(liq_attr *attr, liq_log_callback_function *callback, void* user_info)
{
    if (!CHECK_STRUCT_TYPE(attr, liq_attr)) return;

    liq_verbose_printf_flush(attr);
    attr->log_callback = callback;
    attr->log_callback_user_info = user_info;
}

LIQ_EXPORT void liq_set_log_flush_callback(liq_attr *attr, liq_log_flush_callback_function *callback, void* user_info)
{
    if (!CHECK_STRUCT_TYPE(attr, liq_attr)) return;

    attr->log_flush_callback = callback;
    attr->log_flush_callback_user_info = user_info;
}

LIQ_EXPORT liq_attr* liq_attr_create()
{
    return liq_attr_create_with_allocator(NULL, NULL);
}

LIQ_EXPORT LIQ_NONNULL void liq_attr_destroy(liq_attr *attr)
{
    if (!CHECK_STRUCT_TYPE(attr, liq_attr)) {
        return;
    }

    liq_verbose_printf_flush(attr);

    attr->magic_header = liq_freed_magic;
    attr->free(attr);
}

LIQ_EXPORT LIQ_NONNULL liq_attr* liq_attr_copy(liq_attr *orig)
{
    if (!CHECK_STRUCT_TYPE(orig, liq_attr)) {
        return NULL;
    }

    liq_attr *attr = orig->malloc(sizeof(liq_attr));
    if (!attr) return NULL;
    *attr = *orig;
    return attr;
}

static void *liq_aligned_malloc(size_t size)
{
    unsigned char *ptr = malloc(size + 16);
    if (!ptr) {
        return NULL;
    }

    uintptr_t offset = 16 - ((uintptr_t)ptr & 15); // also reserves 1 byte for ptr[-1]
    ptr += offset;
    assert(0 == (((uintptr_t)ptr) & 15));
    ptr[-1] = offset ^ 0x59; // store how much pointer was shifted to get the original for free()
    return ptr;
}

LIQ_NONNULL static void liq_aligned_free(void *inptr)
{
    unsigned char *ptr = inptr;
    size_t offset = ptr[-1] ^ 0x59;
    assert(offset > 0 && offset <= 16);
    free(ptr - offset);
}

LIQ_EXPORT liq_attr* liq_attr_create_with_allocator(void* (*custom_malloc)(size_t), void (*custom_free)(void*))
{
#if USE_SSE
    if (!is_sse_available()) {
        return NULL;
    }
#endif
    if (!custom_malloc && !custom_free) {
        custom_malloc = liq_aligned_malloc;
        custom_free = liq_aligned_free;
    } else if (!custom_malloc != !custom_free) {
        return NULL; // either specify both or none
    }

    liq_attr *attr = custom_malloc(sizeof(liq_attr));
    if (!attr) return NULL;
    *attr = (liq_attr) {
        .magic_header = liq_attr_magic,
        .malloc = custom_malloc,
        .free = custom_free,
        .max_colors = 256,
        .min_opaque_val = 1, // whether preserve opaque colors for IE (1.0=no, does not affect alpha)
        .last_index_transparent = false, // puts transparent color at last index. This is workaround for blu-ray subtitles.
        .target_mse = 0,
        .max_mse = MAX_DIFF,
    };
    liq_set_speed(attr, 3);
    return attr;
}

LIQ_EXPORT LIQ_NONNULL liq_error liq_image_add_fixed_color(liq_image *img, liq_color color)
{
    if (!CHECK_STRUCT_TYPE(img, liq_image)) return LIQ_INVALID_POINTER;
    if (img->fixed_colors_count > 255) return LIQ_BUFFER_TOO_SMALL;

    float gamma_lut[256];
    to_f_set_gamma(gamma_lut, img->gamma);
    img->fixed_colors[img->fixed_colors_count++] = to_f(gamma_lut, (rgba_pixel){
        .r = color.r,
        .g = color.g,
        .b = color.b,
        .a = color.a,
    });
    return LIQ_OK;
}

LIQ_NONNULL static bool liq_image_use_low_memory(liq_image *img)
{
    img->temp_f_row = img->malloc(sizeof(img->f_pixels[0]) * img->width * omp_get_max_threads());
    return img->temp_f_row != NULL;
}

LIQ_NONNULL static bool liq_image_should_use_low_memory(liq_image *img, const bool low_memory_hint)
{
    return img->width * img->height > (low_memory_hint ? LIQ_HIGH_MEMORY_LIMIT/8 : LIQ_HIGH_MEMORY_LIMIT) / sizeof(f_pixel); // Watch out for integer overflow
}

static liq_image *liq_image_create_internal(liq_attr *attr, rgba_pixel* rows[], liq_image_get_rgba_row_callback *row_callback, void *row_callback_user_info, int width, int height, double gamma)
{
    if (gamma < 0 || gamma > 1.0) {
        liq_log_error(attr, "gamma must be >= 0 and <= 1 (try 1/gamma instead)");
        return NULL;
    }

    if (!rows && !row_callback) {
        liq_log_error(attr, "missing row data");
        return NULL;
    }

    liq_image *img = attr->malloc(sizeof(liq_image));
    if (!img) return NULL;
    *img = (liq_image){
        .magic_header = liq_image_magic,
        .malloc = attr->malloc,
        .free = attr->free,
        .width = width, .height = height,
        .gamma = gamma ? gamma : 0.45455,
        .rows = rows,
        .row_callback = row_callback,
        .row_callback_user_info = row_callback_user_info,
        .min_opaque_val = attr->min_opaque_val,
    };

    if (!rows || attr->min_opaque_val < 1.f) {
        img->temp_row = attr->malloc(sizeof(img->temp_row[0]) * width * omp_get_max_threads());
        if (!img->temp_row) return NULL;
    }

    // if image is huge or converted pixels are not likely to be reused then don't cache converted pixels
    if (liq_image_should_use_low_memory(img, !img->temp_row && !attr->use_contrast_maps && !attr->use_dither_map)) {
        verbose_print(attr, "  conserving memory");
        if (!liq_image_use_low_memory(img)) return NULL;
    }

    if (img->min_opaque_val < 1.f) {
        verbose_print(attr, "  Working around IE6 bug by making image less transparent...");
    }

    return img;
}

LIQ_EXPORT LIQ_NONNULL liq_error liq_image_set_memory_ownership(liq_image *img, int ownership_flags)
{
    if (!CHECK_STRUCT_TYPE(img, liq_image)) return LIQ_INVALID_POINTER;
    if (!img->rows || !ownership_flags || (ownership_flags & ~(LIQ_OWN_ROWS|LIQ_OWN_PIXELS))) {
        return LIQ_VALUE_OUT_OF_RANGE;
    }

    if (ownership_flags & LIQ_OWN_ROWS) {
        if (img->free_rows_internal) return LIQ_VALUE_OUT_OF_RANGE;
        img->free_rows = true;
    }

    if (ownership_flags & LIQ_OWN_PIXELS) {
        img->free_pixels = true;
        if (!img->pixels) {
            // for simplicity of this API there's no explicit bitmap argument,
            // so the row with the lowest address is assumed to be at the start of the bitmap
            img->pixels = img->rows[0];
            for(unsigned int i=1; i < img->height; i++) {
                img->pixels = MIN(img->pixels, img->rows[i]);
            }
        }
    }

    return LIQ_OK;
}

LIQ_NONNULL static bool check_image_size(const liq_attr *attr, const int width, const int height)
{
    if (!CHECK_STRUCT_TYPE(attr, liq_attr)) {
        return false;
    }

    if (width <= 0 || height <= 0) {
        liq_log_error(attr, "width and height must be > 0");
        return false;
    }
    if (width > INT_MAX/height) {
        liq_log_error(attr, "image too large");
        return false;
    }
    return true;
}

LIQ_EXPORT liq_image *liq_image_create_custom(liq_attr *attr, liq_image_get_rgba_row_callback *row_callback, void* user_info, int width, int height, double gamma)
{
    if (!check_image_size(attr, width, height)) {
        return NULL;
    }
    return liq_image_create_internal(attr, NULL, row_callback, user_info, width, height, gamma);
}

LIQ_EXPORT liq_image *liq_image_create_rgba_rows(liq_attr *attr, void* rows[], int width, int height, double gamma)
{
    if (!check_image_size(attr, width, height)) {
        return NULL;
    }

    for(int i=0; i < height; i++) {
        if (!CHECK_USER_POINTER(rows+i) || !CHECK_USER_POINTER(rows[i])) {
            liq_log_error(attr, "invalid row pointers");
            return NULL;
        }
    }
    return liq_image_create_internal(attr, (rgba_pixel**)rows, NULL, NULL, width, height, gamma);
}

LIQ_EXPORT LIQ_NONNULL liq_image *liq_image_create_rgba(liq_attr *attr, void* bitmap, int width, int height, double gamma)
{
    if (!check_image_size(attr, width, height)) {
        return NULL;
    }
    if (!CHECK_USER_POINTER(bitmap)) {
        liq_log_error(attr, "invalid bitmap pointer");
        return NULL;
    }

    rgba_pixel *pixels = bitmap;
    rgba_pixel **rows = attr->malloc(sizeof(rows[0])*height);
    if (!rows) return NULL;

    for(int i=0; i < height; i++) {
        rows[i] = pixels + width * i;
    }

    liq_image *image = liq_image_create_internal(attr, rows, NULL, NULL, width, height, gamma);
    if (!image) {
        attr->free(rows);
        return NULL;
    }
    image->free_rows = true;
    image->free_rows_internal = true;
    return image;
}

NEVER_INLINE LIQ_EXPORT void liq_executing_user_callback(liq_image_get_rgba_row_callback *callback, liq_color *temp_row, int row, int width, void *user_info);
LIQ_EXPORT void liq_executing_user_callback(liq_image_get_rgba_row_callback *callback, liq_color *temp_row, int row, int width, void *user_info)
{
    assert(callback);
    assert(temp_row);
    callback(temp_row, row, width, user_info);
}

LIQ_NONNULL inline static bool liq_image_has_rgba_pixels(const liq_image *img)
{
    if (!CHECK_STRUCT_TYPE(img, liq_image)) {
        return false;
    }
    return img->rows || (img->temp_row && img->row_callback);
}

LIQ_NONNULL inline static bool liq_image_can_use_rgba_rows(const liq_image *img)
{
    assert(liq_image_has_rgba_pixels(img));

    const bool iebug = img->min_opaque_val < 1.f;
    return (img->rows && !iebug);
}

LIQ_NONNULL static const rgba_pixel *liq_image_get_row_rgba(liq_image *img, unsigned int row)
{
    if (liq_image_can_use_rgba_rows(img)) {
        return img->rows[row];
    }

    assert(img->temp_row);
    rgba_pixel *temp_row = img->temp_row + img->width * omp_get_thread_num();
    if (img->rows) {
        memcpy(temp_row, img->rows[row], img->width * sizeof(temp_row[0]));
    } else {
        liq_executing_user_callback(img->row_callback, (liq_color*)temp_row, row, img->width, img->row_callback_user_info);
    }

    if (img->min_opaque_val < 1.f) modify_alpha(img, temp_row);
    return temp_row;
}

LIQ_NONNULL static void convert_row_to_f(liq_image *img, f_pixel *row_f_pixels, const unsigned int row, const float gamma_lut[])
{
    assert(row_f_pixels);
#ifndef _MSC_VER
    assert(!USE_SSE || 0 == ((uintptr_t)row_f_pixels & 15));
#endif

    const rgba_pixel *const row_pixels = liq_image_get_row_rgba(img, row);

    for(unsigned int col=0; col < img->width; col++) {
        row_f_pixels[col] = to_f(gamma_lut, row_pixels[col]);
    }
}

LIQ_NONNULL static const f_pixel *liq_image_get_row_f(liq_image *img, unsigned int row)
{
    if (!img->f_pixels) {
        if (img->temp_f_row) {
            float gamma_lut[256];
            to_f_set_gamma(gamma_lut, img->gamma);
            f_pixel *row_for_thread = img->temp_f_row + img->width * omp_get_thread_num();
            convert_row_to_f(img, row_for_thread, row, gamma_lut);
            return row_for_thread;
        }

        assert(omp_get_thread_num() == 0);
        if (!liq_image_should_use_low_memory(img, false)) {
            img->f_pixels = img->malloc(sizeof(img->f_pixels[0]) * img->width * img->height);
        }
        if (!img->f_pixels) {
            if (!liq_image_use_low_memory(img)) return NULL;
            return liq_image_get_row_f(img, row);
        }

        float gamma_lut[256];
        to_f_set_gamma(gamma_lut, img->gamma);
        for(unsigned int i=0; i < img->height; i++) {
            convert_row_to_f(img, &img->f_pixels[i*img->width], i, gamma_lut);
        }
    }
    return img->f_pixels + img->width * row;
}

LIQ_EXPORT LIQ_NONNULL int liq_image_get_width(const liq_image *input_image)
{
    if (!CHECK_STRUCT_TYPE(input_image, liq_image)) return -1;
    return input_image->width;
}

LIQ_EXPORT LIQ_NONNULL int liq_image_get_height(const liq_image *input_image)
{
    if (!CHECK_STRUCT_TYPE(input_image, liq_image)) return -1;
    return input_image->height;
}

typedef void free_func(void*);

LIQ_NONNULL static free_func *get_default_free_func(liq_image *img)
{
    // When default allocator is used then user-supplied pointers must be freed with free()
    if (img->free_rows_internal || img->free != liq_aligned_free) {
        return img->free;
    }
    return free;
}

LIQ_NONNULL static void liq_image_free_rgba_source(liq_image *input_image)
{
    if (input_image->free_pixels && input_image->pixels) {
        get_default_free_func(input_image)(input_image->pixels);
        input_image->pixels = NULL;
    }

    if (input_image->free_rows && input_image->rows) {
        get_default_free_func(input_image)(input_image->rows);
        input_image->rows = NULL;
    }
}

LIQ_EXPORT LIQ_NONNULL void liq_image_destroy(liq_image *input_image)
{
    if (!CHECK_STRUCT_TYPE(input_image, liq_image)) return;

    liq_image_free_rgba_source(input_image);

    if (input_image->noise) {
        input_image->free(input_image->noise);
    }

    if (input_image->edges) {
        input_image->free(input_image->edges);
    }

    if (input_image->dither_map) {
        input_image->free(input_image->dither_map);
    }

    if (input_image->f_pixels) {
        input_image->free(input_image->f_pixels);
    }

    if (input_image->temp_row) {
        input_image->free(input_image->temp_row);
    }

    if (input_image->temp_f_row) {
        input_image->free(input_image->temp_f_row);
    }

    input_image->magic_header = liq_freed_magic;
    input_image->free(input_image);
}

LIQ_EXPORT LIQ_NONNULL liq_result *liq_quantize_image(liq_attr *attr, liq_image *img)
{
<<<<<<< HEAD
    if (!CHECK_STRUCT_TYPE(attr, liq_attr)) { return NULL; }
    if (!CHECK_STRUCT_TYPE(img, liq_image)) {
=======
    if (!CHECK_STRUCT_TYPE(attr, liq_attr)) return NULL;
    if (!liq_image_has_rgba_pixels(img)) {
>>>>>>> cd14e088
        liq_log_error(attr, "invalid image pointer");
        return NULL;
    }

    if (liq_progress(attr, 0)) return NULL;

    histogram *hist = get_histogram(img, attr);
    if (!hist) {
        return NULL;
    }

    liq_result *result = pngquant_quantize(hist, attr, img);

    pam_freeacolorhist(hist);
    return result;
}

LIQ_EXPORT LIQ_NONNULL liq_error liq_set_dithering_level(liq_result *res, float dither_level)
{
    if (!CHECK_STRUCT_TYPE(res, liq_result)) return LIQ_INVALID_POINTER;

    if (res->remapping) {
        liq_remapping_result_destroy(res->remapping);
        res->remapping = NULL;
    }

    if (res->dither_level < 0 || res->dither_level > 1.0f) return LIQ_VALUE_OUT_OF_RANGE;
    res->dither_level = dither_level;
    return LIQ_OK;
}

LIQ_NONNULL static liq_remapping_result *liq_remapping_result_create(liq_result *result)
{
    if (!CHECK_STRUCT_TYPE(result, liq_result)) {
        return NULL;
    }

    liq_remapping_result *res = result->malloc(sizeof(liq_remapping_result));
    if (!res) return NULL;
    *res = (liq_remapping_result) {
        .magic_header = liq_remapping_result_magic,
        .malloc = result->malloc,
        .free = result->free,
        .dither_level = result->dither_level,
        .use_dither_map = result->use_dither_map,
        .palette_error = result->palette_error,
        .gamma = result->gamma,
        .palette = pam_duplicate_colormap(result->palette),
        .progress_callback = result->progress_callback,
        .progress_callback_user_info = result->progress_callback_user_info,
        .progress_stage1 = result->use_dither_map ? 20 : 0,
    };
    return res;
}

LIQ_EXPORT LIQ_NONNULL double liq_get_output_gamma(const liq_result *result)
{
    if (!CHECK_STRUCT_TYPE(result, liq_result)) return -1;

    return result->gamma;
}

LIQ_NONNULL static void liq_remapping_result_destroy(liq_remapping_result *result)
{
    if (!CHECK_STRUCT_TYPE(result, liq_remapping_result)) return;

    if (result->palette) pam_freecolormap(result->palette);
    if (result->pixels) result->free(result->pixels);

    result->magic_header = liq_freed_magic;
    result->free(result);
}

LIQ_EXPORT LIQ_NONNULL void liq_result_destroy(liq_result *res)
{
    if (!CHECK_STRUCT_TYPE(res, liq_result)) return;

    memset(&res->int_palette, 0, sizeof(liq_palette));

    if (res->remapping) {
        memset(&res->remapping->int_palette, 0, sizeof(liq_palette));
        liq_remapping_result_destroy(res->remapping);
    }

    pam_freecolormap(res->palette);

    res->magic_header = liq_freed_magic;
    res->free(res);
}


LIQ_EXPORT LIQ_NONNULL double liq_get_quantization_error(liq_result *result) {
    if (!CHECK_STRUCT_TYPE(result, liq_result)) return -1;

    if (result->palette_error >= 0) {
        return mse_to_standard_mse(result->palette_error);
    }

    return -1;
}

LIQ_EXPORT LIQ_NONNULL double liq_get_remapping_error(liq_result *result) {
    if (!CHECK_STRUCT_TYPE(result, liq_result)) return -1;

    if (result->remapping && result->remapping->palette_error >= 0) {
        return mse_to_standard_mse(result->remapping->palette_error);
    }

    return -1;
}

LIQ_EXPORT LIQ_NONNULL int liq_get_quantization_quality(liq_result *result) {
    if (!CHECK_STRUCT_TYPE(result, liq_result)) return -1;

    if (result->palette_error >= 0) {
        return mse_to_quality(result->palette_error);
    }

    return -1;
}

LIQ_EXPORT LIQ_NONNULL int liq_get_remapping_quality(liq_result *result) {
    if (!CHECK_STRUCT_TYPE(result, liq_result)) return -1;

    if (result->remapping && result->remapping->palette_error >= 0) {
        return mse_to_quality(result->remapping->palette_error);
    }

    return -1;
}

LIQ_NONNULL static int compare_popularity(const void *ch1, const void *ch2)
{
    const float v1 = ((const colormap_item*)ch1)->popularity;
    const float v2 = ((const colormap_item*)ch2)->popularity;
    return v1 > v2 ? -1 : 1;
}

LIQ_NONNULL static void sort_palette_qsort(colormap *map, int start, int nelem)
{
    if (!nelem) return;
    qsort(map->palette + start, nelem, sizeof(map->palette[0]), compare_popularity);
}

#define SWAP_PALETTE(map, a,b) { \
    const colormap_item tmp = (map)->palette[(a)]; \
    (map)->palette[(a)] = (map)->palette[(b)]; \
    (map)->palette[(b)] = tmp; }

LIQ_NONNULL static void sort_palette(colormap *map, const liq_attr *options)
{
    /*
    ** Step 3.5 [GRR]: remap the palette colors so that all entries with
    ** the maximal alpha value (i.e., fully opaque) are at the end and can
    ** therefore be omitted from the tRNS chunk.
    */
    if (options->last_index_transparent) {
        for(unsigned int i=0; i < map->colors; i++) {
            if (map->palette[i].acolor.a < 1.0/256.0) {
                const unsigned int old = i, transparent_dest = map->colors-1;

                SWAP_PALETTE(map, transparent_dest, old);

                /* colors sorted by popularity make pngs slightly more compressible */
                sort_palette_qsort(map, 0, map->colors-1);
                return;
            }
        }
    }

    unsigned int non_fixed_colors = 0;
    for(unsigned int i = 0; i < map->colors; i++) {
        if (map->palette[i].fixed) {
            break;
        }
        non_fixed_colors++;
    }

    /* move transparent colors to the beginning to shrink trns chunk */
    unsigned int num_transparent = 0;
    for(unsigned int i = 0; i < non_fixed_colors; i++) {
        if (map->palette[i].acolor.a < 255.0/256.0) {
            // current transparent color is swapped with earlier opaque one
            if (i != num_transparent) {
                SWAP_PALETTE(map, num_transparent, i);
                i--;
            }
            num_transparent++;
        }
    }

    liq_verbose_printf(options, "  eliminated opaque tRNS-chunk entries...%d entr%s transparent", num_transparent, (num_transparent == 1)? "y" : "ies");

    /* colors sorted by popularity make pngs slightly more compressible
     * opaque and transparent are sorted separately
     */
    sort_palette_qsort(map, 0, num_transparent);
    sort_palette_qsort(map, num_transparent, non_fixed_colors - num_transparent);

    if (non_fixed_colors > 9 && map->colors > 16) {
        SWAP_PALETTE(map, 7, 1); // slightly improves compression
        SWAP_PALETTE(map, 8, 2);
        SWAP_PALETTE(map, 9, 3);
    }
}

inline static unsigned int posterize_channel(unsigned int color, unsigned int bits)
{
    return (color & ~((1<<bits)-1)) | (color >> (8-bits));
}

LIQ_NONNULL static void set_rounded_palette(liq_palette *const dest, colormap *const map, const double gamma, unsigned int posterize)
{
    float gamma_lut[256];
    to_f_set_gamma(gamma_lut, gamma);

    dest->count = map->colors;
    for(unsigned int x = 0; x < map->colors; ++x) {
        rgba_pixel px = to_rgb(gamma, map->palette[x].acolor);

        px.r = posterize_channel(px.r, posterize);
        px.g = posterize_channel(px.g, posterize);
        px.b = posterize_channel(px.b, posterize);
        px.a = posterize_channel(px.a, posterize);

        map->palette[x].acolor = to_f(gamma_lut, px); /* saves rounding error introduced by to_rgb, which makes remapping & dithering more accurate */

        if (!px.a && !map->palette[x].fixed) {
            px.r = 71; px.g = 112; px.b = 76;
        }

        dest->entries[x] = (liq_color){.r=px.r,.g=px.g,.b=px.b,.a=px.a};
    }
}

LIQ_EXPORT LIQ_NONNULL const liq_palette *liq_get_palette(liq_result *result)
{
    if (!CHECK_STRUCT_TYPE(result, liq_result)) return NULL;

    if (result->remapping && result->remapping->int_palette.count) {
        return &result->remapping->int_palette;
    }

    if (!result->int_palette.count) {
        set_rounded_palette(&result->int_palette, result->palette, result->gamma, result->min_posterization_output);
    }
    return &result->int_palette;
}

LIQ_NONNULL static float remap_to_palette(liq_image *const input_image, unsigned char *const *const output_pixels, colormap *const map, const bool fast)
{
    const int rows = input_image->height;
    const unsigned int cols = input_image->width;
    double remapping_error=0;

    if (!liq_image_get_row_f(input_image, 0)) { // trigger lazy conversion
        return -1;
    }

    struct nearest_map *const n = nearest_init(map, fast);

    const unsigned int max_threads = omp_get_max_threads();
    viter_state *average_color = malloc((VITER_CACHE_LINE_GAP+map->colors) * max_threads * sizeof(viter_state));
    if (!average_color) {
        return -1;
    }
    viter_init(map, max_threads, average_color);

    #pragma omp parallel for if (rows*cols > 3000) \
        schedule(static) default(none) shared(average_color) reduction(+:remapping_error)
    for(int row = 0; row < rows; ++row) {
        const f_pixel *const row_pixels = liq_image_get_row_f(input_image, row);
        unsigned int last_match=0;
        for(unsigned int col = 0; col < cols; ++col) {
            float diff;
            output_pixels[row][col] = last_match = nearest_search(n, &row_pixels[col], last_match, &diff);

            remapping_error += diff;
            viter_update_color(row_pixels[col], 1.0, map, last_match, omp_get_thread_num(), average_color);
        }
    }

    viter_finalize(map, max_threads, average_color);

    nearest_free(n);

    free(average_color);
    return remapping_error / (input_image->width * input_image->height);
}

inline static f_pixel get_dithered_pixel(const float dither_level, const float max_dither_error, const f_pixel thiserr, const f_pixel px)
{
    /* Use Floyd-Steinberg errors to adjust actual color. */
    const float sr = thiserr.r * dither_level,
                sg = thiserr.g * dither_level,
                sb = thiserr.b * dither_level,
                sa = thiserr.a * dither_level;

    float ratio = 1.0;
    const float max_overflow = 1.1f;
    const float max_underflow = -0.1f;

    // allowing some overflow prevents undithered bands caused by clamping of all channels
         if (px.r + sr > max_overflow)  ratio = MIN(ratio, (max_overflow -px.r)/sr);
    else if (px.r + sr < max_underflow) ratio = MIN(ratio, (max_underflow-px.r)/sr);
         if (px.g + sg > max_overflow)  ratio = MIN(ratio, (max_overflow -px.g)/sg);
    else if (px.g + sg < max_underflow) ratio = MIN(ratio, (max_underflow-px.g)/sg);
         if (px.b + sb > max_overflow)  ratio = MIN(ratio, (max_overflow -px.b)/sb);
    else if (px.b + sb < max_underflow) ratio = MIN(ratio, (max_underflow-px.b)/sb);

    float a = px.a + sa;
         if (a > 1.0) { a = 1.0; }
    else if (a < 0)   { a = 0; }

     // If dithering error is crazy high, don't propagate it that much
     // This prevents crazy geen pixels popping out of the blue (or red or black! ;)
     const float dither_error = sr*sr + sg*sg + sb*sb + sa*sa;
     if (dither_error > max_dither_error) {
         ratio *= 0.8;
     } else if (dither_error < 2.f/256.f/256.f) {
        // don't dither areas that don't have noticeable error — makes file smaller
        return px;
     }

     return (f_pixel){
         .r=px.r + sr * ratio,
         .g=px.g + sg * ratio,
         .b=px.b + sb * ratio,
         .a=a,
     };
}

/**
  Uses edge/noise map to apply dithering only to flat areas. Dithering on edges creates jagged lines, and noisy areas are "naturally" dithered.

  If output_image_is_remapped is true, only pixels noticeably changed by error diffusion will be written to output image.
 */
LIQ_NONNULL static bool remap_to_palette_floyd(liq_image *input_image, unsigned char *const output_pixels[], liq_remapping_result *quant, const float max_dither_error, const bool output_image_is_remapped)
{
    const unsigned int rows = input_image->height, cols = input_image->width;
    const unsigned char *dither_map = quant->use_dither_map ? (input_image->dither_map ? input_image->dither_map : input_image->edges) : NULL;

    const colormap *map = quant->palette;
    const colormap_item *acolormap = map->palette;

    /* Initialize Floyd-Steinberg error vectors. */
    f_pixel *restrict thiserr, *restrict nexterr;
    thiserr = input_image->malloc((cols + 2) * sizeof(*thiserr) * 2); // +2 saves from checking out of bounds access
    if (!thiserr) return false;
    nexterr = thiserr + (cols + 2);
    srand(12345); /* deterministic dithering is better for comparing results */

    bool ok = true;
    struct nearest_map *const n = nearest_init(map, false);

    for (unsigned int col = 0; col < cols + 2; ++col) {
        const double rand_max = RAND_MAX;
        thiserr[col].r = ((double)rand() - rand_max/2.0)/rand_max/255.0;
        thiserr[col].g = ((double)rand() - rand_max/2.0)/rand_max/255.0;
        thiserr[col].b = ((double)rand() - rand_max/2.0)/rand_max/255.0;
        thiserr[col].a = ((double)rand() - rand_max/2.0)/rand_max/255.0;
    }

    // response to this value is non-linear and without it any value < 0.8 would give almost no dithering
    float base_dithering_level = quant->dither_level;
    base_dithering_level = 1.0 - (1.0-base_dithering_level)*(1.0-base_dithering_level);

    if (dither_map) {
        base_dithering_level *= 1.0/255.0; // convert byte to float
    }
    base_dithering_level *= 15.0/16.0; // prevent small errors from accumulating

    bool fs_direction = true;
    unsigned int last_match=0;
    for (unsigned int row = 0; row < rows; ++row) {
        if (liq_remap_progress(quant, quant->progress_stage1 + row * (100.f - quant->progress_stage1) / rows)) {
            ok = false;
            break;
        }

        memset(nexterr, 0, (cols + 2) * sizeof(*nexterr));

        unsigned int col = (fs_direction) ? 0 : (cols - 1);
        const f_pixel *const row_pixels = liq_image_get_row_f(input_image, row);

        do {
            float dither_level = base_dithering_level;
            if (dither_map) {
                dither_level *= dither_map[row*cols + col];
            }

            const f_pixel spx = get_dithered_pixel(dither_level, max_dither_error, thiserr[col + 1], row_pixels[col]);

            const unsigned int guessed_match = output_image_is_remapped ? output_pixels[row][col] : last_match;
            output_pixels[row][col] = last_match = nearest_search(n, &spx, guessed_match, NULL);

            const f_pixel output_px = acolormap[last_match].acolor;
            f_pixel err = {
                .r = (spx.r - output_px.r),
                .g = (spx.g - output_px.g),
                .b = (spx.b - output_px.b),
                .a = (spx.a - output_px.a),
            };

            // If dithering error is crazy high, don't propagate it that much
            // This prevents crazy geen pixels popping out of the blue (or red or black! ;)
            if (err.r*err.r + err.g*err.g + err.b*err.b + err.a*err.a > max_dither_error) {
                err.r *= 0.75;
                err.g *= 0.75;
                err.b *= 0.75;
                err.a *= 0.75;
            }

            // if pixel is transparent, it doesn't matter how bad rgb was
            const float visible_alpha = output_px.a;
            if (visible_alpha < 1.f) {
                err.r *= visible_alpha;
                err.g *= visible_alpha;
                err.b *= visible_alpha;
            }

            /* Propagate Floyd-Steinberg error terms. */
            if (fs_direction) {
                thiserr[col + 2].a += err.a * (7.f/16.f);
                thiserr[col + 2].r += err.r * (7.f/16.f);
                thiserr[col + 2].g += err.g * (7.f/16.f);
                thiserr[col + 2].b += err.b * (7.f/16.f);

                nexterr[col + 2].a  = err.a * (1.f/16.f);
                nexterr[col + 2].r  = err.r * (1.f/16.f);
                nexterr[col + 2].g  = err.g * (1.f/16.f);
                nexterr[col + 2].b  = err.b * (1.f/16.f);

                nexterr[col + 1].a += err.a * (5.f/16.f);
                nexterr[col + 1].r += err.r * (5.f/16.f);
                nexterr[col + 1].g += err.g * (5.f/16.f);
                nexterr[col + 1].b += err.b * (5.f/16.f);

                nexterr[col    ].a += err.a * (3.f/16.f);
                nexterr[col    ].r += err.r * (3.f/16.f);
                nexterr[col    ].g += err.g * (3.f/16.f);
                nexterr[col    ].b += err.b * (3.f/16.f);

            } else {
                thiserr[col    ].a += err.a * (7.f/16.f);
                thiserr[col    ].r += err.r * (7.f/16.f);
                thiserr[col    ].g += err.g * (7.f/16.f);
                thiserr[col    ].b += err.b * (7.f/16.f);

                nexterr[col    ].a  = err.a * (1.f/16.f);
                nexterr[col    ].r  = err.r * (1.f/16.f);
                nexterr[col    ].g  = err.g * (1.f/16.f);
                nexterr[col    ].b  = err.b * (1.f/16.f);

                nexterr[col + 1].a += err.a * (5.f/16.f);
                nexterr[col + 1].r += err.r * (5.f/16.f);
                nexterr[col + 1].g += err.g * (5.f/16.f);
                nexterr[col + 1].b += err.b * (5.f/16.f);

                nexterr[col + 2].a += err.a * (3.f/16.f);
                nexterr[col + 2].r += err.r * (3.f/16.f);
                nexterr[col + 2].g += err.g * (3.f/16.f);
                nexterr[col + 2].b += err.b * (3.f/16.f);
            }

            // remapping is done in zig-zag
            if (fs_direction) {
                ++col;
                if (col >= cols) break;
            } else {
                if (col <= 0) break;
                --col;
            }
        } while(1);

        f_pixel *const temperr = thiserr;
        thiserr = nexterr;
        nexterr = temperr;
        fs_direction = !fs_direction;
    }

    input_image->free(MIN(thiserr, nexterr)); // MIN because pointers were swapped
    nearest_free(n);

    return ok;
}

/* fixed colors are always included in the palette, so it would be wasteful to duplicate them in palette from histogram */
LIQ_NONNULL static void remove_fixed_colors_from_histogram(histogram *hist, const liq_image *input_image, const float target_mse)
{
    const float max_difference = MAX(target_mse/2.0, 2.0/256.0/256.0);
    if (input_image->fixed_colors_count) {
        for(int j=0; j < hist->size; j++) {
            for(unsigned int i=0; i < input_image->fixed_colors_count; i++) {
                if (colordifference(hist->achv[j].acolor, input_image->fixed_colors[i]) < max_difference) {
                    hist->achv[j] = hist->achv[--hist->size]; // remove color from histogram by overwriting with the last entry
                    j--; break; // continue searching histogram
                }
            }
        }
    }
}

/* histogram contains information how many times each color is present in the image, weighted by importance_map */
LIQ_NONNULL static histogram *get_histogram(liq_image *input_image, const liq_attr *options)
{
    unsigned int ignorebits=MAX(options->min_posterization_output, options->min_posterization_input);
    const unsigned int cols = input_image->width, rows = input_image->height;

    if (!input_image->noise && options->use_contrast_maps) {
        contrast_maps(input_image);
    }

   /*
    ** Step 2: attempt to make a histogram of the colors, unclustered.
    ** If at first we don't succeed, increase ignorebits to increase color
    ** coherence and try again.
    */

    if (liq_progress(options, options->progress_stage1 * 0.4f)) return NULL;
    unsigned int maxcolors = options->max_histogram_entries;

    struct acolorhash_table *acht;
    const bool all_rows_at_once = liq_image_can_use_rgba_rows(input_image);
    do {
        acht = pam_allocacolorhash(maxcolors, rows*cols, ignorebits, options->malloc, options->free);
        if (!acht) return NULL;

        // histogram uses noise contrast map for importance. Color accuracy in noisy areas is not very important.
        // noise map does not include edges to avoid ruining anti-aliasing
        for(unsigned int row=0; row < rows; row++) {
            bool added_ok;
            if (all_rows_at_once) {
                added_ok = pam_computeacolorhash(acht, (const rgba_pixel *const *)input_image->rows, cols, rows, input_image->noise);
                if (added_ok) break;
            } else {
                const rgba_pixel* rows_p[1] = { liq_image_get_row_rgba(input_image, row) };
                added_ok = pam_computeacolorhash(acht, rows_p, cols, 1, input_image->noise ? &input_image->noise[row * cols] : NULL);
            }
            if (!added_ok) {
                ignorebits++;
                liq_verbose_printf(options, "  too many colors! Scaling colors to improve clustering... %d", ignorebits);
                pam_freeacolorhash(acht);
                acht = NULL;
                if (liq_progress(options, options->progress_stage1 * 0.6f)) return NULL;
                break;
            }
        }
    } while(!acht);

    if (input_image->noise) {
        input_image->free(input_image->noise);
        input_image->noise = NULL;
    }

    if (input_image->free_pixels && input_image->f_pixels) {
        liq_image_free_rgba_source(input_image); // bow can free the RGBA source if copy has been made in f_pixels
    }

    if (liq_progress(options, options->progress_stage1 * 0.9f)) {
        pam_freeacolorhash(acht);
        return NULL;
    }

    histogram *hist = pam_acolorhashtoacolorhist(acht, input_image->gamma, options->malloc, options->free);
    pam_freeacolorhash(acht);
    if (hist) {
        liq_verbose_printf(options, "  made histogram...%d colors found", hist->size);
        remove_fixed_colors_from_histogram(hist, input_image, options->target_mse);
    }

    return hist;
}

LIQ_NONNULL static void modify_alpha(liq_image *input_image, rgba_pixel *const row_pixels)
{
    /* IE6 makes colors with even slightest transparency completely transparent,
       thus to improve situation in IE, make colors that are less than ~10% transparent
       completely opaque */

    const float min_opaque_val = input_image->min_opaque_val;
    const float almost_opaque_val = min_opaque_val * 169.f/256.f;
    const unsigned int almost_opaque_val_int = (min_opaque_val * 169.f/256.f)*255.f;

    for(unsigned int col = 0; col < input_image->width; col++) {
        const rgba_pixel px = row_pixels[col];

        /* ie bug: to avoid visible step caused by forced opaqueness, linearily raise opaqueness of almost-opaque colors */
        if (px.a >= almost_opaque_val_int) {
            float al = px.a / 255.f;
            al = almost_opaque_val + (al-almost_opaque_val) * (1.f-almost_opaque_val) / (min_opaque_val-almost_opaque_val);
            al *= 256.f;
            row_pixels[col].a = al >= 255.f ? 255 : al;
        }
    }
}

/**
 Builds two maps:
    noise - approximation of areas with high-frequency noise, except straight edges. 1=flat, 0=noisy.
    edges - noise map including all edges
 */
LIQ_NONNULL static void contrast_maps(liq_image *image)
{
    const unsigned int cols = image->width, rows = image->height;
    if (cols < 4 || rows < 4 || (3*cols*rows) > LIQ_HIGH_MEMORY_LIMIT) {
        return;
    }

    unsigned char *restrict noise = image->malloc(cols*rows);
    unsigned char *restrict edges = image->malloc(cols*rows);
    unsigned char *restrict tmp = image->malloc(cols*rows);

    if (!noise || !edges || !tmp) {
        image->free(noise);
        image->free(edges);
        image->free(tmp);
        return;
    }

    const f_pixel *curr_row, *prev_row, *next_row;
    curr_row = prev_row = next_row = liq_image_get_row_f(image, 0);

    for (unsigned int j=0; j < rows; j++) {
        prev_row = curr_row;
        curr_row = next_row;
        next_row = liq_image_get_row_f(image, MIN(rows-1,j+1));

        f_pixel prev, curr = curr_row[0], next=curr;
        for (unsigned int i=0; i < cols; i++) {
            prev=curr;
            curr=next;
            next = curr_row[MIN(cols-1,i+1)];

            // contrast is difference between pixels neighbouring horizontally and vertically
            const float a = fabsf(prev.a+next.a - curr.a*2.f),
                        r = fabsf(prev.r+next.r - curr.r*2.f),
                        g = fabsf(prev.g+next.g - curr.g*2.f),
                        b = fabsf(prev.b+next.b - curr.b*2.f);

            const f_pixel prevl = prev_row[i];
            const f_pixel nextl = next_row[i];

            const float a1 = fabsf(prevl.a+nextl.a - curr.a*2.f),
                        r1 = fabsf(prevl.r+nextl.r - curr.r*2.f),
                        g1 = fabsf(prevl.g+nextl.g - curr.g*2.f),
                        b1 = fabsf(prevl.b+nextl.b - curr.b*2.f);

            const float horiz = MAX(MAX(a,r),MAX(g,b));
            const float vert = MAX(MAX(a1,r1),MAX(g1,b1));
            const float edge = MAX(horiz,vert);
            float z = edge - fabsf(horiz-vert)*.5f;
            z = 1.f - MAX(z,MIN(horiz,vert));
            z *= z; // noise is amplified
            z *= z;

            z *= 256.f;
            noise[j*cols+i] = z < 256 ? z : 255;
            z = (1.f-edge)*256.f;
            edges[j*cols+i] = z < 256 ? z : 255;
        }
    }

    // noise areas are shrunk and then expanded to remove thin edges from the map
    liq_max3(noise, tmp, cols, rows);
    liq_max3(tmp, noise, cols, rows);

    liq_blur(noise, tmp, noise, cols, rows, 3);

    liq_max3(noise, tmp, cols, rows);

    liq_min3(tmp, noise, cols, rows);
    liq_min3(noise, tmp, cols, rows);
    liq_min3(tmp, noise, cols, rows);

    liq_min3(edges, tmp, cols, rows);
    liq_max3(tmp, edges, cols, rows);
    for(unsigned int i=0; i < cols*rows; i++) edges[i] = MIN(noise[i], edges[i]);

    image->free(tmp);

    image->noise = noise;
    image->edges = edges;
}

/**
 * Builds map of neighbor pixels mapped to the same palette entry
 *
 * For efficiency/simplicity it mainly looks for same consecutive pixels horizontally
 * and peeks 1 pixel above/below. Full 2d algorithm doesn't improve it significantly.
 * Correct flood fill doesn't have visually good properties.
 */
LIQ_NONNULL static void update_dither_map(unsigned char *const *const row_pointers, liq_image *input_image)
{
    const unsigned int width = input_image->width;
    const unsigned int height = input_image->height;
    unsigned char *const edges = input_image->edges;

    for(unsigned int row=0; row < height; row++) {
        unsigned char lastpixel = row_pointers[row][0];
        unsigned int lastcol=0;

        for(unsigned int col=1; col < width; col++) {
            const unsigned char px = row_pointers[row][col];

            if (px != lastpixel || col == width-1) {
                int neighbor_count = 10 * (col-lastcol);

                unsigned int i=lastcol;
                while(i < col) {
                    if (row > 0) {
                        unsigned char pixelabove = row_pointers[row-1][i];
                        if (pixelabove == lastpixel) neighbor_count += 15;
                    }
                    if (row < height-1) {
                        unsigned char pixelbelow = row_pointers[row+1][i];
                        if (pixelbelow == lastpixel) neighbor_count += 15;
                    }
                    i++;
                }

                while(lastcol <= col) {
                    int e = edges[row*width + lastcol];
                    edges[row*width + lastcol++] = (e+128) * (255.f/(255+128)) * (1.f - 20.f / (20 + neighbor_count));
                }
                lastpixel = px;
            }
        }
    }
    input_image->dither_map = input_image->edges;
    input_image->edges = NULL;
}

/**
 * Palette can be NULL, in which case it creates a new palette from scratch.
 */
static colormap *add_fixed_colors_to_palette(colormap *palette, const int max_colors, const f_pixel fixed_colors[], const int fixed_colors_count, void* (*malloc)(size_t), void (*free)(void*))
{
    if (!fixed_colors_count) return palette;

    colormap *newpal = pam_colormap(MIN(max_colors, (palette ? palette->colors : 0) + fixed_colors_count), malloc, free);
    unsigned int i=0;
    if (palette && fixed_colors_count < max_colors) {
        unsigned int palette_max = MIN(palette->colors, max_colors - fixed_colors_count);
        for(; i < palette_max; i++) {
            newpal->palette[i] = palette->palette[i];
        }
    }
    for(int j=0; j < MIN(max_colors, fixed_colors_count); j++) {
        newpal->palette[i++] = (colormap_item){
            .acolor = fixed_colors[j],
            .fixed = true,
        };
    }
    if (palette) pam_freecolormap(palette);
    return newpal;
}

LIQ_NONNULL static void adjust_histogram_callback(hist_item *item, float diff)
{
    item->adjusted_weight = (item->perceptual_weight+item->adjusted_weight) * (sqrtf(1.f+diff));
}

/**
 Repeats mediancut with different histogram weights to find palette with minimum error.

 feedback_loop_trials controls how long the search will take. < 0 skips the iteration.
 */
static colormap *find_best_palette(histogram *hist, const liq_attr *options, const double max_mse, const f_pixel fixed_colors[], const unsigned int fixed_colors_count, double *palette_error_p)
{
    unsigned int max_colors = options->max_colors;

    // if output is posterized it doesn't make sense to aim for perfrect colors, so increase target_mse
    // at this point actual gamma is not set, so very conservative posterization estimate is used
    const double target_mse = MIN(max_mse, MAX(options->target_mse, pow((1<<options->min_posterization_output)/1024.0, 2)));
    int feedback_loop_trials = options->feedback_loop_trials;
    colormap *acolormap = NULL;
    double least_error = MAX_DIFF;
    double target_mse_overshoot = feedback_loop_trials>0 ? 1.05 : 1.0;
    const float total_trials = (float)(feedback_loop_trials>0?feedback_loop_trials:1);

    do {
        colormap *newmap;
        if (hist->size && fixed_colors_count < max_colors) {
            newmap = mediancut(hist, max_colors-fixed_colors_count, target_mse * target_mse_overshoot, MAX(MAX(90.0/65536.0, target_mse), least_error)*1.2,
            options->malloc, options->free);
        } else {
            feedback_loop_trials = 0;
            newmap = NULL;
        }
        newmap = add_fixed_colors_to_palette(newmap, max_colors, fixed_colors, fixed_colors_count, options->malloc, options->free);
        if (!newmap) {
            return NULL;
        }

        if (feedback_loop_trials <= 0) {
            return newmap;
        }

        // after palette has been created, total error (MSE) is calculated to keep the best palette
        // at the same time Voronoi iteration is done to improve the palette
        // and histogram weights are adjusted based on remapping error to give more weight to poorly matched colors

        const bool first_run_of_target_mse = !acolormap && target_mse > 0;
        double total_error = viter_do_iteration(hist, newmap, first_run_of_target_mse ? NULL : adjust_histogram_callback, !acolormap || options->fast_palette);

        // goal is to increase quality or to reduce number of colors used if quality is good enough
        if (!acolormap || total_error < least_error || (total_error <= target_mse && newmap->colors < max_colors)) {
            if (acolormap) pam_freecolormap(acolormap);
            acolormap = newmap;

            if (total_error < target_mse && total_error > 0) {
                // voronoi iteration improves quality above what mediancut aims for
                // this compensates for it, making mediancut aim for worse
                target_mse_overshoot = MIN(target_mse_overshoot*1.25, target_mse/total_error);
            }

            least_error = total_error;

            // if number of colors could be reduced, try to keep it that way
            // but allow extra color as a bit of wiggle room in case quality can be improved too
            max_colors = MIN(newmap->colors+1, max_colors);

            feedback_loop_trials -= 1; // asymptotic improvement could make it go on forever
        } else {
            for(unsigned int j=0; j < hist->size; j++) {
                hist->achv[j].adjusted_weight = (hist->achv[j].perceptual_weight + hist->achv[j].adjusted_weight)/2.0;
            }

            target_mse_overshoot = 1.0;
            feedback_loop_trials -= 6;
            // if error is really bad, it's unlikely to improve, so end sooner
            if (total_error > least_error*4) feedback_loop_trials -= 3;
            pam_freecolormap(newmap);
        }

        float fraction_done = 1.f-MAX(0.f, feedback_loop_trials/total_trials);
        if (liq_progress(options, options->progress_stage1 + fraction_done * options->progress_stage2)) break;
        liq_verbose_printf(options, "  selecting colors...%d%%", (int)(100.f * fraction_done));
    }
    while(feedback_loop_trials > 0);

    *palette_error_p = least_error;
    return acolormap;
}

static colormap *histogram_to_palette(const histogram *hist, const liq_attr *options) {
    if (!hist->size) {
        return NULL;
    }
    colormap *acolormap = pam_colormap(hist->size, options->malloc, options->free);
    for(unsigned int i=0; i < hist->size; i++) {
        acolormap->palette[i].acolor = hist->achv[i].acolor;
        acolormap->palette[i].popularity = hist->achv[i].perceptual_weight;
    }
    return acolormap;
}

LIQ_NONNULL static liq_result *pngquant_quantize(histogram *hist, const liq_attr *options, const liq_image *img)
{
    colormap *acolormap;
    double palette_error = -1;

    // no point having perfect match with imperfect colors (ignorebits > 0)
    const bool fast_palette = options->fast_palette || hist->ignorebits > 0;
    const bool few_input_colors = hist->size+img->fixed_colors_count <= options->max_colors;

    if (liq_progress(options, options->progress_stage1)) return NULL;

    // If image has few colors to begin with (and no quality degradation is required)
    // then it's possible to skip quantization entirely
    if (few_input_colors && options->target_mse == 0) {
        acolormap = add_fixed_colors_to_palette(histogram_to_palette(hist, options), options->max_colors, img->fixed_colors, img->fixed_colors_count, options->malloc, options->free);
        palette_error = 0;
    } else {
        const double max_mse = options->max_mse * (few_input_colors ? 0.33 : 1.0); // when degrading image that's already paletted, require much higher improvement, since pal2pal often looks bad and there's little gain
        acolormap = find_best_palette(hist, options, max_mse, img->fixed_colors, img->fixed_colors_count, &palette_error);
        if (!acolormap) {
            return NULL;
        }

        // Voronoi iteration approaches local minimum for the palette
        const double iteration_limit = options->voronoi_iteration_limit;
        unsigned int iterations = options->voronoi_iterations;

        if (!iterations && palette_error < 0 && max_mse < MAX_DIFF) iterations = 1; // otherwise total error is never calculated and MSE limit won't work

        if (iterations) {
            // likely_colormap_index (used and set in viter_do_iteration) can't point to index outside colormap
            if (acolormap->colors < 256) for(unsigned int j=0; j < hist->size; j++) {
                if (hist->achv[j].tmp.likely_colormap_index >= acolormap->colors) {
                    hist->achv[j].tmp.likely_colormap_index = 0; // actual value doesn't matter, as the guess is out of date anyway
                }
            }

            verbose_print(options, "  moving colormap towards local minimum");

            double previous_palette_error = MAX_DIFF;

            for(unsigned int i=0; i < iterations; i++) {
                palette_error = viter_do_iteration(hist, acolormap, NULL, i==0 || options->fast_palette);

                if (liq_progress(options, options->progress_stage1 + options->progress_stage2 + (i * options->progress_stage3 * 0.9f) / iterations)) {
                    break;
                }

                if (fabs(previous_palette_error-palette_error) < iteration_limit) {
                    break;
                }

                if (palette_error > max_mse*1.5) { // probably hopeless
                    if (palette_error > max_mse*3.0) break; // definitely hopeless
                    i++;
                }

                previous_palette_error = palette_error;
            }
        }

        if (palette_error > max_mse) {
            liq_verbose_printf(options, "  image degradation MSE=%.3f (Q=%d) exceeded limit of %.3f (%d)",
                               mse_to_standard_mse(palette_error), mse_to_quality(palette_error),
                               mse_to_standard_mse(max_mse), mse_to_quality(max_mse));
            pam_freecolormap(acolormap);
            return NULL;
        }
    }

    if (liq_progress(options, options->progress_stage1 + options->progress_stage2 + options->progress_stage3 * 0.95f)) {
        pam_freecolormap(acolormap);
        return NULL;
    }

    sort_palette(acolormap, options);

    liq_result *result = options->malloc(sizeof(liq_result));
    if (!result) return NULL;
    *result = (liq_result){
        .magic_header = liq_result_magic,
        .malloc = options->malloc,
        .free = options->free,
        .palette = acolormap,
        .palette_error = palette_error,
        .fast_palette = fast_palette,
        .use_dither_map = options->use_dither_map,
        .gamma = img->gamma,
        .min_posterization_output = options->min_posterization_output,
    };
    return result;
}

LIQ_EXPORT LIQ_NONNULL liq_error liq_write_remapped_image(liq_result *result, liq_image *input_image, void *buffer, size_t buffer_size)
{
    if (!CHECK_STRUCT_TYPE(result, liq_result)) {
        return LIQ_INVALID_POINTER;
    }
    if (!CHECK_STRUCT_TYPE(input_image, liq_image)) {
        return LIQ_INVALID_POINTER;
    }
    if (!CHECK_USER_POINTER(buffer)) {
        return LIQ_INVALID_POINTER;
    }

    const size_t required_size = input_image->width * input_image->height;
    if (buffer_size < required_size) {
        return LIQ_BUFFER_TOO_SMALL;
    }

    unsigned char **rows = malloc(input_image->height * sizeof(unsigned char *));
    if (!rows) {
        return LIQ_OUT_OF_MEMORY;
    }
    unsigned char *buffer_bytes = buffer;
    for(unsigned int i=0; i < input_image->height; i++) {
        rows[i] = &buffer_bytes[input_image->width * i];
    }
    liq_error error = liq_write_remapped_image_rows(result, input_image, rows);
    free(rows);
    return error;
}

LIQ_EXPORT LIQ_NONNULL liq_error liq_write_remapped_image_rows(liq_result *quant, liq_image *input_image, unsigned char **row_pointers)
{
    if (!CHECK_STRUCT_TYPE(quant, liq_result)) return LIQ_INVALID_POINTER;
    if (!CHECK_STRUCT_TYPE(input_image, liq_image)) return LIQ_INVALID_POINTER;
    for(unsigned int i=0; i < input_image->height; i++) {
        if (!CHECK_USER_POINTER(row_pointers+i) || !CHECK_USER_POINTER(row_pointers[i])) return LIQ_INVALID_POINTER;
    }

    if (quant->remapping) {
        liq_remapping_result_destroy(quant->remapping);
    }
    liq_remapping_result *const result = quant->remapping = liq_remapping_result_create(quant);
    if (!result) return LIQ_OUT_OF_MEMORY;

    if (!input_image->edges && !input_image->dither_map && quant->use_dither_map) {
        contrast_maps(input_image);
    }

    if (liq_remap_progress(result, result->progress_stage1 * 0.25f)) {
        return LIQ_ABORTED;
    }

    /*
     ** Step 4: map the colors in the image to their closest match in the
     ** new colormap, and write 'em out.
     */

    float remapping_error = result->palette_error;
    if (result->dither_level == 0) {
        set_rounded_palette(&result->int_palette, result->palette, result->gamma, quant->min_posterization_output);
        remapping_error = remap_to_palette(input_image, row_pointers, result->palette, quant->fast_palette);
    } else {
        const bool generate_dither_map = result->use_dither_map && (input_image->edges && !input_image->dither_map);
        if (generate_dither_map) {
            // If dithering (with dither map) is required, this image is used to find areas that require dithering
            remapping_error = remap_to_palette(input_image, row_pointers, result->palette, quant->fast_palette);
            update_dither_map(row_pointers, input_image);
        }

        if (liq_remap_progress(result, result->progress_stage1 * 0.5f)) {
            return LIQ_ABORTED;
        }

        // remapping above was the last chance to do voronoi iteration, hence the final palette is set after remapping
        set_rounded_palette(&result->int_palette, result->palette, result->gamma, quant->min_posterization_output);

        if (!remap_to_palette_floyd(input_image, row_pointers, result, MAX(remapping_error*2.4, 16.f/256.f), generate_dither_map)) {
            return LIQ_ABORTED;
        }
    }

    // remapping error from dithered image is absurd, so always non-dithered value is used
    // palette_error includes some perceptual weighting from histogram which is closer correlated with dssim
    // so that should be used when possible.
    if (result->palette_error < 0) {
        result->palette_error = remapping_error;
    }

    return LIQ_OK;
}

LIQ_EXPORT int liq_version() {
    return LIQ_VERSION;
}<|MERGE_RESOLUTION|>--- conflicted
+++ resolved
@@ -833,13 +833,8 @@
 
 LIQ_EXPORT LIQ_NONNULL liq_result *liq_quantize_image(liq_attr *attr, liq_image *img)
 {
-<<<<<<< HEAD
     if (!CHECK_STRUCT_TYPE(attr, liq_attr)) { return NULL; }
-    if (!CHECK_STRUCT_TYPE(img, liq_image)) {
-=======
-    if (!CHECK_STRUCT_TYPE(attr, liq_attr)) return NULL;
     if (!liq_image_has_rgba_pixels(img)) {
->>>>>>> cd14e088
         liq_log_error(attr, "invalid image pointer");
         return NULL;
     }
